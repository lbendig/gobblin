--- conflicted
+++ resolved
@@ -34,23 +34,16 @@
 import com.google.common.collect.Lists;
 import com.google.common.collect.Maps;
 import com.google.common.util.concurrent.AbstractIdleService;
+
 import com.linkedin.uif.metastore.FsStateStore;
 import com.linkedin.uif.metastore.StateStore;
 import com.linkedin.uif.publisher.DataPublisher;
-<<<<<<< HEAD
-import com.linkedin.uif.publisher.HDFSDataPublisher;
-=======
-import com.linkedin.uif.publisher.BaseDataPublisher;
-import com.linkedin.uif.qualitychecker.Policy;
 import com.linkedin.uif.scheduler.JobLock;
 import com.linkedin.uif.scheduler.JobState;
 import com.linkedin.uif.scheduler.TaskState;
 import com.linkedin.uif.scheduler.WorkUnitManager;
-import com.linkedin.uif.schema.SchemaRetriever;
->>>>>>> dcae624f
 import com.linkedin.uif.configuration.ConfigurationKeys;
 import com.linkedin.uif.configuration.SourceState;
-import com.linkedin.uif.configuration.State;
 import com.linkedin.uif.configuration.WorkUnitState;
 import com.linkedin.uif.source.Source;
 import com.linkedin.uif.source.workunit.WorkUnit;
@@ -290,29 +283,6 @@
     private void commitJob(String jobId, String jobName, List<TaskState> taskStates)
             throws Exception {
 
-<<<<<<< HEAD
-=======
-        LOG.info("Publishing job data of job " + jobId);
-        
-        // taskStates cannot be empty because otherwise the job will not even start
-        /**
-         *  TODO should have a cleaner way of getting parameters in .pull files into the
-         *  LocalJobManager rather than calling tasks.get(0)
-         */
-        Class<? extends DataPublisher> dataPublisherClass = (Class<? extends DataPublisher>) 
-                Class.forName(taskStates.get(0).getProp(ConfigurationKeys.DATA_PUBLISHER_TYPE));
-        Constructor<? extends DataPublisher> dataPublisherConstructor = 
-                dataPublisherClass.getConstructor(com.linkedin.uif.configuration.State.class);
-        DataPublisher publisher = dataPublisherConstructor.newInstance(taskStates.get(0));
-        
-        publisher.initialize();
-        publisher.publishData(taskStates);
-
-        LOG.info("Persisting job/task states of job " + jobId);
-        // TODO: Get rid of state persistence at the task level.
-        this.taskStateStore.putAll(
-                jobName, jobId + TASK_STATE_STORE_TABLE_SUFFIX, taskStates);
->>>>>>> dcae624f
         JobState jobState = buildJobState(jobId, jobName, taskStates);
 
         try {
@@ -325,8 +295,18 @@
                             jobState.getState() == JobState.RunningState.COMMITTED)) {
 
                 LOG.info("Publishing job data of job " + jobId);
+
+                /**
+                 *  TODO should have a cleaner way of getting parameters in .pull files into the
+                 *  LocalJobManager rather than calling tasks.get(0)
+                 */
                 // taskStates cannot be empty because otherwise the job will not even start
-                DataPublisher publisher = new HDFSDataPublisher(taskStates.get(0));
+                Class<? extends DataPublisher> dataPublisherClass = (Class<? extends DataPublisher>)
+                        Class.forName(taskStates.get(0).getProp(ConfigurationKeys.DATA_PUBLISHER_TYPE));
+                Constructor<? extends DataPublisher> dataPublisherConstructor =
+                        dataPublisherClass.getConstructor(com.linkedin.uif.configuration.State.class);
+                DataPublisher publisher = dataPublisherConstructor.newInstance(taskStates.get(0));
+
                 publisher.initialize();
                 publisher.publishData(taskStates);
             }
