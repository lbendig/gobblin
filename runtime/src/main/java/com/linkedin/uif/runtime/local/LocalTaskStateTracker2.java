--- conflicted
+++ resolved
@@ -95,11 +95,8 @@
         if (JobMetrics.isEnabled(task.getTaskState().getWorkunit())) {
             // Update record-level metrics after the task is done
             task.updateRecordMetrics();
-<<<<<<< HEAD
             task.updateByteMetrics();
-=======
             task.getTaskState().removeMetrics();
->>>>>>> 6710be27
         }
 
         // Cancel the task state reporter associated with this task. The reporter might
