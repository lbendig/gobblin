--- conflicted
+++ resolved
@@ -142,11 +142,7 @@
    *
    * @param childContext the child {@link MetricContext} to add
    */
-<<<<<<< HEAD
-  public synchronized void addChildContext(String childContextName, MetricContext childContext) {
-=======
   public void addChildContext(String childContextName, MetricContext childContext) {
->>>>>>> b8bd1443
     if(this.children.asMap().putIfAbsent(childContextName, childContext) != null) {
       throw new IllegalArgumentException("A child context named " + childContextName + " already exists");
     }
